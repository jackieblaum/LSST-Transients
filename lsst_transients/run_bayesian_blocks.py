--- conflicted
+++ resolved
@@ -146,8 +146,6 @@
     return edges[change_points]
 
 
-
-
 class BayesianBlocks(object):
     '''
     Runs the Bayesian Block algorithm on the data.
@@ -196,21 +194,6 @@
 
         return None
 
-<<<<<<< HEAD
-=======
-
-    def _append_edges(self, d):
-        '''
-
-        :param d:
-        :return:
-        '''
-
-        with open(self.file, "a+") as f:
-            yaml.dump(d, f)
-
-
->>>>>>> 96e76530
     def run_algorithm(self, sort=True):
         '''
         Sort the visits if needed, then run the Bayesian Block algorithm on the data
